# config/common_yaml
# Common parameters to Stereolabs ZED and ZED mini cameras
#
# Note: the parameter svo_file is passed as exe argumet
---
/**:
    ros__parameters:
        general:
            svo_file: "" # usually overwritten by launch file
            svo_loop: false # Enable loop mode when using an SVO as input source
            svo_realtime: true # if true SVO will be played trying to respect the original framerate eventually skipping frames, otherwise every frame will be processed respecting the `pub_frame_rate` setting
            camera_timeout_sec: 5
            camera_max_reconnect: 5
            camera_flip: false
            zed_id: 0
            serial_number: 0
            resolution: 2 # '0': HD2K, '1': HD1080, '2': HD720, '3': VGA
            sdk_verbose: 1
            grab_frame_rate: 60 # ZED SDK internal grabbing rate
            pub_frame_rate: 60.0 # [DYNAMIC] - frequency of publishing of visual images and depth images
            gpu_id: -1
            region_of_interest: "[[0.25,0.33],[0.75,0.33],[0.75,0.5],[0.5,0.75],[0.25,0.5]]" # A polygon defining the ROI where the ZED SDK perform the processing ignoring the rest. Coordinates must be normalized to '1.0' to be resolution independent.
            #region_of_interest: "[[0.25,0.25],[0.75,0.25],[0.75,0.75],[0.25,0.75]]" # A polygon defining the ROI where the ZED SDK perform the processing ignoring the rest. Coordinates must be normalized to '1.0' to be resolution independent.

        video:
            extrinsic_in_camera_frame: false # if `false` extrinsic parameter in `camera_info` will use ROS native frame (X FORWARD, Z UP) instead of the camera frame (Z FORWARD, Y DOWN) [`true` use old behavior as for version < v3.1]
            img_downsample_factor: 1.0 # Resample factor for image data matrices [0.01,1.0] The SDK works with native data sizes, but publishes rescaled matrices
            brightness: 4 # [DYNAMIC]
            contrast: 4 # [DYNAMIC]
            hue: 0 # [DYNAMIC]
            saturation: 4 # [DYNAMIC]
            sharpness: 4 # [DYNAMIC]
            gamma: 8 # [DYNAMIC] - Requires SDK >=v3.1
            auto_exposure_gain: true # [DYNAMIC]
            exposure: 80 # [DYNAMIC]
            gain: 80 # [DYNAMIC]
            auto_whitebalance: true # [DYNAMIC]
            whitebalance_temperature: 42 # [DYNAMIC] - [28,65] works only if `auto_whitebalance` is false
            qos_history: 1 # '1': KEEP_LAST - '2': KEEP_ALL
            qos_depth: 1 # Queue size if using KEEP_LAST
            qos_reliability: 1 # '1': RELIABLE - '2': BEST_EFFORT -
            qos_durability: 2 # '1': TRANSIENT_LOCAL - '2': VOLATILE

        depth:
            quality: 1 # '0': NONE, '1': PERFORMANCE, '2': QUALITY, '3': ULTRA - '4': NEURAL - Note: if '0' all the modules that requires depth extraction are disabled by default (Pos. Tracking, Obj. Detection, Mapping, ...)
            sensing_mode: 0 # '0': STANDARD, '1': FILL
            depth_stabilization: true # Forces positional tracking to start if 'true'
            openni_depth_mode: false # 'false': 32bit float [meters], 'true': 16bit unsigned int [millimeters]
<<<<<<< HEAD
            depth_downsample_factor: 1.0 # Resample factor for depth data matrices [0.01,1.0] The SDK works with native data sizes, but publishes rescaled matrices (depth map, point cloud, ...)
            point_cloud_freq: 10.0 # [DYNAMIC] - frequency of the pointcloud publishing (equal or less to `grab_frame_rate` value)
=======
            depth_downsample_factor: 0.5 # Resample factor for depth data matrices [0.01,1.0] The SDK works with native data sizes, but publishes rescaled matrices (depth map, point cloud, ...)
            point_cloud_freq: 60.0 # [DYNAMIC] - frequency of the pointcloud publishing (equal or less to `grab_frame_rate` value)
>>>>>>> 5f158c3b
            depth_confidence: 50 # [DYNAMIC]
            depth_texture_conf: 100 # [DYNAMIC]
            remove_saturated_areas: true # [DYNAMIC]
            qos_history: 1 # '1': KEEP_LAST - '2': KEEP_ALL
            qos_depth: 1 # Queue size if using KEEP_LAST
            qos_reliability: 1 # '1': RELIABLE - '2': BEST_EFFORT -
            qos_durability: 2 # '1': TRANSIENT_LOCAL - '2': VOLATILE

        pos_tracking:
            pos_tracking_enabled: true # True to enable positional tracking from start
            imu_fusion: true # enable/disable IMU fusion. When set to false, only the optical odometry will be used.
            publish_tf: true # publish `odom -> base_link` TF
            publish_map_tf: true # publish `map -> odom` TF
            publish_imu_tf: true # enable/disable the IMU TF broadcasting
            base_frame: "base_link" # use the same name as in the URDF file
            map_frame: "map"
            odometry_frame: "odom"
            area_memory_db_path: ""
            area_memory: true # Enable to detect loop closure
            depth_min_range: 0.0 # Set this value for removing fixed zones of the robot in the FoV of the camerafrom the visual odometry evaluation
            sensor_world: 0 # '0': OFF - '1': GRAVITY - If '1' align the positional tracking world to imu gravity measurement. Keep the yaw from the user initial pose.
            floor_alignment: false # Enable to automatically calculate camera/floor offset
            initial_base_pose: [0.0, 0.0, 0.0, 0.0, 0.0, 0.0] # Initial position of the `base_frame` -> [X, Y, Z, R, P, Y]
            init_odom_with_first_valid_pose: true # Enable to initialize the odometry with the first valid pose
            path_pub_rate: 2.0 # [DYNAMIC] - Camera trajectory publishing frequency
            path_max_count: -1 # use '-1' for unlimited path size
            two_d_mode: false # Force navigation on a plane. If true the Z value will be fixed to "fixed_z_value", roll and pitch to zero
            fixed_z_value: 0.00 # Value to be used for Z coordinate if `two_d_mode` is true
            qos_history: 1 # '1': KEEP_LAST - '2': KEEP_ALL
            qos_depth: 1 # Queue size if using KEEP_LAST
            qos_reliability: 1 # '1': RELIABLE - '2': BEST_EFFORT
            qos_durability: 2 # '1': TRANSIENT_LOCAL - '2': VOLATILE
            transform_time_offset: 0.0 # The value added to the timestamp of `map->odom` and `odom->base_link`` transform being generated

        mapping:
            mapping_enabled: false # True to enable mapping and fused point cloud pubblication
            resolution: 0.1 # maps resolution in meters [0.01f, 0.2f]
            max_mapping_range: 20.0 # maximum depth range while mapping in meters (-1 for automatic calculation) [2.0, 20.0]
            fused_pointcloud_freq: 0.5 # frequency of the publishing of the fused colored point cloud
            clicked_point_topic: "/clicked_point" # Topic published by Rviz when a point of the cloud is clicked. Used for plane detection
            qos_history: 1 # '1': KEEP_LAST - '2': KEEP_ALL
            qos_depth: 1 # Queue size if using KEEP_LAST
            qos_reliability: 1 # '1': RELIABLE - '2': BEST_EFFORT -
            qos_durability: 2 # '1': TRANSIENT_LOCAL - '2': VOLATILE

        sensors:
            sensors_image_sync: false # Synchronize Sensors messages with latest published video/depth message
            sensors_pub_rate: 400. # frequency of publishing of sensors data. MAX: 400. - MIN: grab rate
            qos_history: 1 # '1': KEEP_LAST - '2': KEEP_ALL
            qos_depth: 1 # Queue size if using KEEP_LAST
            qos_reliability: 1 # '1': RELIABLE - '2': BEST_EFFORT -
            qos_durability: 2 # '1': TRANSIENT_LOCAL - '2': VOLATILE

        object_detection:
            od_enabled: false # True to enable Object Detection [only ZED 2]
            confidence_threshold: 50.0 # [DYNAMIC] - Minimum value of the detection confidence of an object [0,100]
            prediction_timeout: 0.5 # During this time [sec], the object will have OK state even if it is not detected. Set this parameter to 0 to disable SDK predictions
            model: 0 # '0': MULTI_CLASS_BOX - '1': MULTI_CLASS_BOX_ACCURATE - '2': HUMAN_BODY_FAST - '3': HUMAN_BODY_ACCURATE - '4': MULTI_CLASS_BOX_MEDIUM - '5': HUMAN_BODY_MEDIUM - '6': PERSON_HEAD_BOX
            filtering_mode: 1 # '0': NONE - '1': NMS3D - '2': NMS3D_PER_CLASS
            mc_people: true # [DYNAMIC] - Enable/disable the detection of persons for 'MULTI_CLASS_X' models
            mc_vehicle: true # [DYNAMIC] - Enable/disable the detection of vehicles for 'MULTI_CLASS_X' models
            mc_bag: true # [DYNAMIC] - Enable/disable the detection of bags for 'MULTI_CLASS_X' models
            mc_animal: true # [DYNAMIC] - Enable/disable the detection of animals for 'MULTI_CLASS_X' models
            mc_electronics: true # [DYNAMIC] - Enable/disable the detection of electronic devices for 'MULTI_CLASS_X' models
            mc_fruit_vegetable: true # [DYNAMIC] - Enable/disable the detection of fruits and vegetables for 'MULTI_CLASS_X' models
            mc_sport: true # [DYNAMIC] - Enable/disable the detection of sport-related objects for 'MULTI_CLASS_X' models
            body_fitting: true # Enable/disable body fitting for 'HUMAN_BODY_FAST' and 'HUMAN_BODY_ACCURATE' models
            body_format: 1 # '0': POSE_18 - '1': POSE_34 [Only if `HUMAN_BODY_*` model is selected]
            qos_history: 1 # '1': KEEP_LAST - '2': KEEP_ALL
            qos_depth: 1 # Queue size if using KEEP_LAST
            qos_reliability: 1 # '1': RELIABLE - '2': BEST_EFFORT
            qos_durability: 2 # '1': TRANSIENT_LOCAL - '2': VOLATILE

        debug:
            debug_mode: false
            debug_sensors: false<|MERGE_RESOLUTION|>--- conflicted
+++ resolved
@@ -46,13 +46,8 @@
             sensing_mode: 0 # '0': STANDARD, '1': FILL
             depth_stabilization: true # Forces positional tracking to start if 'true'
             openni_depth_mode: false # 'false': 32bit float [meters], 'true': 16bit unsigned int [millimeters]
-<<<<<<< HEAD
             depth_downsample_factor: 1.0 # Resample factor for depth data matrices [0.01,1.0] The SDK works with native data sizes, but publishes rescaled matrices (depth map, point cloud, ...)
             point_cloud_freq: 10.0 # [DYNAMIC] - frequency of the pointcloud publishing (equal or less to `grab_frame_rate` value)
-=======
-            depth_downsample_factor: 0.5 # Resample factor for depth data matrices [0.01,1.0] The SDK works with native data sizes, but publishes rescaled matrices (depth map, point cloud, ...)
-            point_cloud_freq: 60.0 # [DYNAMIC] - frequency of the pointcloud publishing (equal or less to `grab_frame_rate` value)
->>>>>>> 5f158c3b
             depth_confidence: 50 # [DYNAMIC]
             depth_texture_conf: 100 # [DYNAMIC]
             remove_saturated_areas: true # [DYNAMIC]
