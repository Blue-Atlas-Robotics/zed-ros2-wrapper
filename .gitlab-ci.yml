
##############################
#  Artifacts default values  #
##############################
#Folders to be saved after the build
.artifacts_files:
  paths: &artifacts_files_definition
    - ros2_ws/install

#Folders to be saved after the tests
.test_artifacts_files:
  paths: &test_artifacts_files_definition
    #- lib/test/bin/data/current/*
    - ros2/test/bin/data/current/*

#XML files to be used for Gitlab test report interface
.test_artifacts_report_files:
  reports: &test_artifacts_report_files_definition
    #junit: lib/test/bin/output/*/*_test_*.xml
    junit: ros2/test/bin/output/*/*_test_*.xml

.linux_artifacts:
  name: &linux_artifacts_naming_definition "${CI_PROJECT_NAMESPACE}_${CI_PROJECT_NAME}_${CI_JOB_NAME}_${CI_COMMIT_REF_NAME}"

#Artifacts configuration
.artifacts_config:
  expire_in: &artifacts_expire_in_definition 2 weeks

############
#  Stages  #
############
stages:
  - build
  - unit_test
  - deploy_docker_dev
  - deploy
  - deploy_docker


variables:
  #GIT_SUBMODULE_STRATEGY: normal
  GIT_SUBMODULE_STRATEGY: recursive
  #GIT_CLONE_PATH: $CI_BUILDS_DIR/ros2_ws/src/$CI_PROJECT_NAME # must be enabled in the configuration of the runners!

######################
# BUILDER selection  #
######################

.linux_docker_builder_target:
  tags: &linux_docker_builder_target_definition
    - docker-builder
    - linux

# deploy-support is actually linux + docker (but for weaker builder)
.deploy_target:
  tags: &deploy_target_definition
    - deploy-support

.linux_docker_builder_qemu_target:
  tags: &linux_docker_builder_qemu_target_definition
    - docker-builder
    - linux
    - qemu-support

.linux_docker_builder_native_target:
  tags: &linux_docker_builder_native_target_definition
    - jetson
    - L4T35.1


######################
# Runner selection  #
######################

# generic
.runner_linux_jetson_l4t35_1_target:
  tags: &runner_linux_jetson_l4t35_1_target_definition
    - linux
    - jetson
    - L4T35.1

.runner_linux_jetson_l4t32_7_target:
  tags: &runner_linux_jetson_l4t32_7_target_definition
    - linux
    - jetson
    - L4T32.7

.runner_linux_jetson_nano_l4t32_7_target:
  tags: &runner_linux_jetson_nano_l4t32_7_target_definition
    - linux
    - jetson
    - nano
    - perfTest
    - L4T32.7

.runner_linux_jetson_tx2_nx_l4t32_7_target:
  tags: &runner_linux_jetson_tx2_nx_l4t32_7_target_definition
    - linux
    - jetson
    - tx2_nx
    - perfTest
    - L4T32.7

.runner_linux_jetson_xavier_nx_l4t35_1_target:
  tags: &runner_linux_jetson_xavier_nx_l4t35_1_target_definition
    - linux
    - jetson
    - xavier_nx
    - perfTest
    - L4T35.1

.runner_linux_jetson_xavier_agx_l4t35_1_target:
  tags: &runner_linux_jetson_xavier_agx_l4t35_1_target_definition
    - linux
    - jetson
    - xavier
    - perfTest
    - L4T35.1

.runner_linux_jetson_orin_agx_l4t35_1_target:
  tags: &runner_linux_jetson_orin_agx_l4t35_1_target_definition
    - linux
    - jetson
    - orin
    - perfTest
    - L4T35.1

.runner_linux_jetson_live_l4t32_7_target:
  tags: &runner_linux_jetson_live_l4t32_7_target_definition
    - linux
    - jetson
    - live-runner
    - L4T32.7

.runner_ubuntu18_desktop_live_cuda11_0_target:
  tags: &runner_ubuntu18_desktop_live_cuda11_0_target_definition
    - ubuntu18
    - x86_64
    - perfTest
    - CUDA11
    - live-runner

.runner_ubuntu18_desktop_cuda11_0_target:
  tags: &runner_ubuntu18_desktop_cuda11_0_target_definition
    - ubuntu18
    - x86_64
    - perfTest
    - CUDA11

.runner_ubuntu_docker_desktop_target:
  tags: &runner_ubuntu_docker_desktop_target_definition
    - x86_64
    - docker-runner
    - linux

.runner_ubuntu_docker_live_desktop_target:
  tags: &runner_ubuntu_docker_live_desktop_target_definition
    - x86_64
    - docker-runner
    - linux
    - live-runner
    - deploy-support

## Memory target
.memory_ubuntu18_desktop_cuda11_0_target:
  tags: &memory_ubuntu18_desktop_cuda11_0_target_definition
    - ubuntu18
    - x86_64
    - memTest
    - CUDA11

######################
#    Build script    #
######################
.build_script_linux_humble:
  script: &humble_linux_build_script_definition
    - sudo chmod +x .ci/run_build_in_humble.sh
    - ./.ci/run_build_in_humble.sh

#################
#  Build Tasks  #
#################

humble_u22_cu117_build:
  stage: build  
  #image: stereolabs/ci-compiler:ubuntu22.04-cuda11.7-tensorrt8.4.2-ros2-humble
  image: myzhar/test:ubuntu22.04-cuda11.7-tensorrt8.4.2-ros2-humble
  tags: *linux_docker_builder_target_definition
  script: *humble_linux_build_script_definition
  artifacts:
    name: *linux_artifacts_naming_definition
    paths: *artifacts_files_definition
    expire_in: *artifacts_expire_in_definition
  when: on_success

humble_l4t35_1_build:
  stage: build
  image: dustynv/ros:humble-ros-base-l4t-r35.1.0
  # Consider using qemu in the future
  tags: *linux_docker_builder_qemu_target_definition
  #tags: *linux_docker_builder_native_target_definition
  script: *humble_linux_build_script_definition
  artifacts:
    name: *linux_artifacts_naming_definition
    paths: *artifacts_files_definition
    expire_in: *artifacts_expire_in_definition
  when: on_success  

######################
#     Test script    #
######################
.setup_docker_sdk_before_script_linux:
  before_script: &linux_docker_install_sdk_before_script_definition
    - echo "Europe/Paris" > /etc/localtime
    - mv ZED_SDK_*.run ZED_SDK_Linux.run
    - apt update || true ; apt install -y lsb-release wget less udev sudo build-essential cmake python3 python3-dev zstd python3-pip python3-wheel git binutils-dev jq libusb-1* libopencv-dev
    - chmod +x ZED_SDK_Linux.run ; ./ZED_SDK_Linux.run -- silent
    - ln -sf /usr/bin/python3 /usr/bin/python
    - python -m pip install wheel setuptools #scikit-build
    #- python -m pip install opencv-python-headless
    # Replace libs by debug info ones
    #- mv lib/build/libsl_ai_dbginfo.so /usr/local/zed/lib/libsl_ai.so
    #- mv lib/build/libsl_zed_dbginfo.so /usr/local/zed/lib/libsl_zed.so

.setup_sdk_before_script_linux:
  before_script: &linux_install_sdk_before_script_definition
    - ls lib/build/*
    - mv ZED_SDK_*.run ZED_SDK_Linux.run
    - sudo apt update || true ; sudo apt install -y binutils-dev zstd jq git cmake
    - chmod +x ZED_SDK_Linux.run ; ./ZED_SDK_Linux.run -- silent
    # Replace libs by debug info ones
    #- mv lib/build/libsl_ai_dbginfo.so /usr/local/zed/lib/libsl_ai.so
    #- mv lib/build/libsl_zed_dbginfo.so /usr/local/zed/lib/libsl_zed.so

.setup_sdk_u22_cu117_web_before_script:
  before_script: &setup_sdk_u22_cu117_web_before_script_definition
    - sudo chmod +x .ci/download_and_install_sdk.sh 
    - ./.ci/download_and_install_sdk.sh 22 11 7 3 8
    # clean previous artifacts
    - rm -rf ../ros2_ws
    # create new ROS2 workspace folders
    - mkdir -p ../ros2_ws/install
    # move new artifacts in the workspace folder
    - cp -a ./ros2_ws/install ../ros2_ws/
    - rm -rf ./ros2_ws/

.test_script_linux:
  script: &linux_test_script_definition
    - sudo chmod +x .ci/run_tests.sh
    - ./.ci/run_tests.sh

###################
# Unit Test tasks #
###################

unit_test_ros2_humble_u22_cu117:
  stage: unit_test
  #image: stereolabs/ci-runner:ubuntu22.04-cuda11.7-ros2-humble
  image: myzhar/test:ubuntu22.04-cuda11.7-ros2-humble-v1.1
  tags: *runner_ubuntu_docker_live_desktop_target_definition
  before_script: *setup_sdk_u22_cu117_web_before_script_definition
  script: *linux_test_script_definition
  #artifacts:
  #  when: always
  #  name: *linux_artifacts_naming_definition
  #  paths: *test_artifacts_files_definition
  #  expire_in: *artifacts_expire_in_definition
  #  reports: *test_artifacts_report_files_definition
  needs: 
    - job: humble_u22_cu117_build
      artifacts: true
  when: manual

#####################
# Docker Dev Deploy #
#####################

# ROS2 Humble U22 Docker Image DEVEL - use the current branch source to build the wrapper
ros2_humble_u22_docker_image_dev:
  needs: 
  - job: humble_u22_cu117_build
  stage: deploy_docker_dev
  image: docker
  services: 
    - docker:dind
  script: 
    - docker login -u $CI_REGISTRY_USER_WALT -p $CI_REGISTRY_PASSWORD_WALT
    - cd docker
    - mkdir -p ./tmp_sources
    - cp -r ../zed* ./tmp_sources
    - IMG_TAG=${CI_PROJECT_NAME}_u22_cuda117_humble_${CI_COMMIT_BRANCH}
    - docker build -t "myzhar/zed-ros2-devel:${IMG_TAG}" -f ./Dockerfile.u22-cu117-humble-devel .
    - docker push myzhar/zed-ros2-devel:${IMG_TAG}
    - rm -r ./tmp_sources
  when: on_success
  tags: *linux_docker_builder_target_definition
  #except:
  #  - master
  allow_failure: true

<<<<<<< HEAD
=======
# ROS2 Humble U22 Docker Image RELEASE - clone the Github master branch to build the wrapper
ros2_humble_u22_docker_image_rel:
  needs: 
    - job: github_push
    - job: ros2_humble_u22_docker_image_dev
  stage: deploy_docker
  image: docker
  services: 
    - docker:dind
  script: 
    - docker login -u $DOCKER_ZEDBOT_PUSH_USER -p $DOCKER_ZEDBOT_PUSH_PWD
    - cd docker
    - IMG_TAG=${CI_PROJECT_NAME}_u22_cuda117_humble_${CI_COMMIT_TAG}
    - docker build -t "stereolabs/zedbot:${IMG_TAG}" -f ./Dockerfile.u22-cu117-humble-release .
    - docker push stereolabs/zedbot:${IMG_TAG}
  when: on_success
  tags: *linux_docker_builder_target_definition
  only:
    - master
  allow_failure: true

>>>>>>> 19d29227
# ROS2 Humble L4T Docker Image DEVEL - use the current branch source to build the wrapper
ros2_humble_l4t_docker_image_dev:
  needs: 
  - job: humble_l4t35_1_build
  stage: deploy_docker_dev
  image: docker
  services: 
    - docker:dind
  script: 
    - docker login -u $CI_REGISTRY_USER_WALT -p $CI_REGISTRY_PASSWORD_WALT
    - cd docker
    - mkdir -p ./tmp_sources
    - cp -r ../zed* ./tmp_sources
    - IMG_TAG=${CI_PROJECT_NAME}_l4t35_1_humble_${CI_COMMIT_BRANCH}
    - docker build -t "myzhar/zed-ros2-devel:${IMG_TAG}" -f ./Dockerfile.l4t35_1-humble-devel .
    - docker push myzhar/zed-ros2-devel:${IMG_TAG}
    - rm -r ./tmp_sources
  when: on_success
  tags: *linux_docker_builder_qemu_target_definition
  #except:
  #  - master
  allow_failure: true

#########################
# Docker Release Deploy #
#########################

# ROS2 Humble U22 Docker Image RELEASE - clone the Github master branch to build the wrapper
ros2_humble_u22_docker_image_rel:
  needs: 
    - job: github_push
    - job: ros2_humble_u22_docker_image_dev
  stage: deploy_docker
  image: docker
  services: 
    - docker:dind
  script: 
    - docker login -u $DOCKER_ZEDBOT_PUSH_USER -p $DOCKER_ZEDBOT_PUSH_PWD
    - cd docker
    - IMG_TAG=${CI_PROJECT_NAME}_u22_cuda117_humble_${CI_COMMIT_TAG}
    - docker build -t "stereolabs/zedbot:${IMG_TAG}" -f ./Dockerfile.u22-cu117-humble-release .
    - docker push stereolabs/zedbot:${IMG_TAG}
  when: manual
  tags: *linux_docker_builder_target_definition
  only:
    - master
  allow_failure: true

# ROS2 Humble L4T Docker Image RELEASE - clone the Github master branch to build the wrapper
ros2_humble_l4t_docker_image_rel:
  needs: 
    - job: github_push
    - job: ros2_humble_l4t_docker_image_dev
  stage: deploy_docker
  image: docker
  services: 
    - docker:dind
  script: 
    - docker login -u $DOCKER_ZEDBOT_PUSH_USER -p $DOCKER_ZEDBOT_PUSH_PWD
    - cd docker
    - IMG_TAG=${CI_PROJECT_NAME}_l4t35_1_humble_${CI_COMMIT_TAG}
    - docker build -t "stereolabs/zedbot:${IMG_TAG}" -f ./Dockerfile.l4t35_1-humble-release .
    - docker push stereolabs/zedbot:${IMG_TAG}
  when: on_success
  tags: *linux_docker_builder_qemu_target_definition
  only:
    - master
  allow_failure: true

#################
# GitHub Deploy #
#################

  # Update Github master branch
github_push:
  needs: 
  - job: humble_u22_cu117_build
    artifacts: false
  - job: humble_l4t35_1_build
    artifacts: false
  stage: deploy
  image: alpine
  script: 
    - apk add --no-cache bash git
    - git config --global user.email "support@stereolabs.com"
    - git config --global user.name "Stereolabs"
    - git clone --recurse-submodules http://wlucetti:${GITLAB_PULL_TOKEN}@192.168.1.92/sl/zed-ros2-wrapper.git
    - cd zed-ros2-wrapper
    - git remote set-url origin https://${GITHUB_PUSH_TOKEN}@github.com/stereolabs/zed-ros2-wrapper.git
    - git remote -v
    - git config pull.rebase false
    - git pull origin master --allow-unrelated-histories
    - git push https://${GITHUB_PUSH_TOKEN}@github.com/stereolabs/zed-ros2-wrapper.git
  when: on_success
  tags:
    - docker-builder
    - linux
  only:
    - master
  allow_failure: true
<|MERGE_RESOLUTION|>--- conflicted
+++ resolved
@@ -298,8 +298,6 @@
   #  - master
   allow_failure: true
 
-<<<<<<< HEAD
-=======
 # ROS2 Humble U22 Docker Image RELEASE - clone the Github master branch to build the wrapper
 ros2_humble_u22_docker_image_rel:
   needs: 
@@ -321,7 +319,6 @@
     - master
   allow_failure: true
 
->>>>>>> 19d29227
 # ROS2 Humble L4T Docker Image DEVEL - use the current branch source to build the wrapper
 ros2_humble_l4t_docker_image_dev:
   needs: 
