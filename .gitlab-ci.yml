--- conflicted
+++ resolved
@@ -656,8 +656,6 @@
   tags: *linux_docker_builder_target_definition
   only:
     - master
-<<<<<<< HEAD
-=======
   allow_failure: true
 
 # ROS2 Humble L4T Docker Image DEVEL - use the current branch source to build the wrapper
@@ -703,7 +701,6 @@
   tags: *linux_docker_builder_qemu_target_definition
   #only:
   #  - master
->>>>>>> 1a36b265
   allow_failure: true
 
   # Update Github master branch
